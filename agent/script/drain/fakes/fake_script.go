--- conflicted
+++ resolved
@@ -15,15 +15,13 @@
 	DidRun       bool
 	RunError     error
 	RunStub      func() error
-<<<<<<< HEAD
 
 	RunAsyncCallCount int
 	DidRunAsync       bool
 	RunAsyncError     error
 	RunAsyncStub      func() error
-=======
+
 	WasCanceled  bool
->>>>>>> 4ca5dfa6
 }
 
 func NewFakeScript(tag string) *FakeScript {
