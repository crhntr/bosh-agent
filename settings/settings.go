--- conflicted
+++ resolved
@@ -100,55 +100,7 @@
 func (s Settings) PersistentDiskSettings(diskID string) (DiskSettings, bool) {
 	for key, settings := range s.Disks.Persistent {
 		if key == diskID {
-<<<<<<< HEAD
 			return s.populatePersistentDiskSettings(diskID, settings), true
-=======
-			diskSettings.ID = diskID
-
-			if hashSettings, ok := settings.(map[string]interface{}); ok {
-				if path, ok := hashSettings["path"]; ok {
-					diskSettings.Path = path.(string)
-				}
-				if volumeID, ok := hashSettings["volume_id"]; ok {
-					diskSettings.VolumeID = volumeID.(string)
-				}
-				if deviceID, ok := hashSettings["id"]; ok {
-					diskSettings.DeviceID = deviceID.(string)
-				}
-				if lun, ok := hashSettings["lun"]; ok {
-					diskSettings.Lun = lun.(string)
-				}
-				if hostDeviceID, ok := hashSettings["host_device_id"]; ok {
-					diskSettings.HostDeviceID = hostDeviceID.(string)
-				}
-
-				if iSCSISettings, ok := hashSettings["iscsi_settings"]; ok {
-					if hashISCSISettings, ok := iSCSISettings.(map[string]interface{}); ok {
-						if username, ok := hashISCSISettings["username"]; ok {
-							diskSettings.ISCSISettings.Username = username.(string)
-						}
-						if password, ok := hashISCSISettings["password"]; ok {
-							diskSettings.ISCSISettings.Password = password.(string)
-						}
-						if initiator, ok := hashISCSISettings["initiator_name"]; ok {
-							diskSettings.ISCSISettings.InitiatorName = initiator.(string)
-						}
-						if target, ok := hashISCSISettings["target"]; ok {
-							diskSettings.ISCSISettings.Target = target.(string)
-						}
-					}
-				}
-
-			} else {
-				// Old CPIs return disk path (string) or volume id (string) as disk settings
-				diskSettings.Path = settings.(string)
-				diskSettings.VolumeID = settings.(string)
-			}
-
-			diskSettings.FileSystemType = s.Env.PersistentDiskFS
-			diskSettings.MountOptions = s.Env.PersistentDiskMountOptions
-			return diskSettings, true
->>>>>>> b48555ac
 		}
 	}
 
@@ -235,6 +187,23 @@
 		}
 		if hostDeviceID, ok := hashSettings["host_device_id"]; ok {
 			diskSettings.HostDeviceID = hostDeviceID.(string)
+		}
+
+		if iSCSISettings, ok := hashSettings["iscsi_settings"]; ok {
+			if hashISCSISettings, ok := iSCSISettings.(map[string]interface{}); ok {
+				if username, ok := hashISCSISettings["username"]; ok {
+					diskSettings.ISCSISettings.Username = username.(string)
+				}
+				if password, ok := hashISCSISettings["password"]; ok {
+					diskSettings.ISCSISettings.Password = password.(string)
+				}
+				if initiator, ok := hashISCSISettings["initiator_name"]; ok {
+					diskSettings.ISCSISettings.InitiatorName = initiator.(string)
+				}
+				if target, ok := hashISCSISettings["target"]; ok {
+					diskSettings.ISCSISettings.Target = target.(string)
+				}
+			}
 		}
 	} else if stringSetting, ok := settingsInfo.(string); ok {
 		// Old CPIs return disk path (string) or volume id (string) as disk settings
