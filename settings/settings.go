package settings

import (
	"fmt"

	"github.com/cloudfoundry/bosh-agent/platform/disk"
)

type DiskAssociations []DiskAssociation

type DiskAssociation struct {
	Name    string `json:"name"`
	DiskCID string `json:"cid"`
}

const (
	RootUsername        = "root"
	VCAPUsername        = "vcap"
	AdminGroup          = "admin"
	SudoersGroup        = "bosh_sudoers"
	SshersGroup         = "bosh_sshers"
	EphemeralUserPrefix = "bosh_"
)

type Settings struct {
	AgentID   string    `json:"agent_id"`
	Blobstore Blobstore `json:"blobstore"`
	Disks     Disks     `json:"disks"`
	Env       Env       `json:"env"`
	Networks  Networks  `json:"networks"`
	NTP       []string  `json:"ntp"`
	Mbus      string    `json:"mbus"`
	VM        VM        `json:"vm"`
}

type UpdateSettings struct {
	DiskAssociations DiskAssociations `json:"disk_associations"`
	TrustedCerts     string           `json:"trusted_certs"`
}

type Source interface {
	PublicSSHKeyForUsername(string) (string, error)
	Settings() (Settings, error)
}

type Blobstore struct {
	Type    string                 `json:"provider"`
	Options map[string]interface{} `json:"options"`
}

type Disks struct {
	// e.g "/dev/sda", "1"
	System string `json:"system"`

	// Older CPIs returned disk settings as string
	// e.g "/dev/sdb", "2"
	// Newer CPIs will populate it in a hash
	// e.g {"path" => "/dev/sdc", "volume_id" => "3"}
	//     {"lun" => "0", "host_device_id" => "{host-device-id}"}
	Ephemeral interface{} `json:"ephemeral"`

	// Older CPIs returned disk settings as strings
	// e.g {"disk-3845-43758-7243-38754" => "/dev/sdc"}
	//     {"disk-3845-43758-7243-38754" => "3"}
	// Newer CPIs will populate it in a hash:
	// e.g {"disk-3845-43758-7243-38754" => {"path" => "/dev/sdc"}}
	//     {"disk-3845-43758-7243-38754" => {"volume_id" => "3"}}
	//     {"disk-3845-43758-7243-38754" => {"lun" => "0", "host_device_id" => "{host-device-id}"}}
	Persistent map[string]interface{} `json:"persistent"`

	RawEphemeral []DiskSettings `json:"raw_ephemeral"`
}

type DiskSettings struct {
	ID           string
	DeviceID     string
	VolumeID     string
	Lun          string
	HostDeviceID string
	Path         string

	// iscsi related
	ISCSISettings ISCSISettings

	FileSystemType disk.FileSystemType
	MountOptions   []string
}

type ISCSISettings struct {
	InitiatorName string
	Username      string
	Target        string
	Password      string
}

type VM struct {
	Name string `json:"name"`
}

func (s Settings) PersistentDiskSettings(diskID string) (DiskSettings, bool) {
	diskSettings := DiskSettings{}

	for key, settings := range s.Disks.Persistent {
		if key == diskID {
			diskSettings.ID = diskID

			if hashSettings, ok := settings.(map[string]interface{}); ok {
				if path, ok := hashSettings["path"]; ok {
					diskSettings.Path = path.(string)
				}
				if volumeID, ok := hashSettings["volume_id"]; ok {
					diskSettings.VolumeID = volumeID.(string)
				}
				if deviceID, ok := hashSettings["id"]; ok {
					diskSettings.DeviceID = deviceID.(string)
				}
				if lun, ok := hashSettings["lun"]; ok {
					diskSettings.Lun = lun.(string)
				}
				if hostDeviceID, ok := hashSettings["host_device_id"]; ok {
					diskSettings.HostDeviceID = hostDeviceID.(string)
				}

				if iSCSISettings, ok := hashSettings["iscsi_settings"]; ok {
					if hashISCSISettings, ok := iSCSISettings.(map[string]interface{}); ok {
						if username, ok := hashISCSISettings["username"]; ok {
							diskSettings.ISCSISettings.Username = username.(string)
						}
						if password, ok := hashISCSISettings["password"]; ok {
							diskSettings.ISCSISettings.Password = password.(string)
						}
						if initiator, ok := hashISCSISettings["initiator_name"]; ok {
							diskSettings.ISCSISettings.InitiatorName = initiator.(string)
						}
						if target, ok := hashISCSISettings["target"]; ok {
							diskSettings.ISCSISettings.Target = target.(string)
						}
					}
				}

			} else {
				// Old CPIs return disk path (string) or volume id (string) as disk settings
				diskSettings.Path = settings.(string)
				diskSettings.VolumeID = settings.(string)
			}

			diskSettings.FileSystemType = s.Env.PersistentDiskFS
			diskSettings.MountOptions = s.Env.PersistentDiskMountOptions
			return diskSettings, true
		}
	}

	return diskSettings, false
}

func (s Settings) EphemeralDiskSettings() DiskSettings {
	diskSettings := DiskSettings{}

	if s.Disks.Ephemeral != nil {
		if hashSettings, ok := s.Disks.Ephemeral.(map[string]interface{}); ok {
			if path, ok := hashSettings["path"]; ok {
				diskSettings.Path = path.(string)
			}
			if volumeID, ok := hashSettings["volume_id"]; ok {
				diskSettings.VolumeID = volumeID.(string)
			}
			if deviceID, ok := hashSettings["id"]; ok {
				diskSettings.DeviceID = deviceID.(string)
			}
			if lun, ok := hashSettings["lun"]; ok {
				diskSettings.Lun = lun.(string)
			}
			if hostDeviceID, ok := hashSettings["host_device_id"]; ok {
				diskSettings.HostDeviceID = hostDeviceID.(string)
			}
		} else {
			// Old CPIs return disk path (string) or volume id (string) as disk settings
			diskSettings.Path = s.Disks.Ephemeral.(string)
			diskSettings.VolumeID = s.Disks.Ephemeral.(string)
		}
	}

	return diskSettings
}

func (s Settings) RawEphemeralDiskSettings() (devices []DiskSettings) {
	return s.Disks.RawEphemeral
}

func (s Settings) GetMbusURL() string {
	if len(s.Env.Bosh.Mbus.URLs) > 0 {
		return s.Env.Bosh.Mbus.URLs[0]
	}

	return s.Mbus
}

func (s Settings) GetBlobstore() Blobstore {
	if len(s.Env.Bosh.Blobstores) > 0 {
		return s.Env.Bosh.Blobstores[0]
	}
	return s.Blobstore
}

func (s Settings) GetNtpServers() []string {
	if len(s.Env.Bosh.NTP) > 0 {
		return s.Env.Bosh.NTP
	}
	return s.NTP
}

type Env struct {
	Bosh                       BoshEnv             `json:"bosh"`
	PersistentDiskFS           disk.FileSystemType `json:"persistent_disk_fs"`
	PersistentDiskMountOptions []string            `json:"persistent_disk_mount_options"`
}

func (e Env) GetPassword() string {
	return e.Bosh.Password
}

func (e Env) GetKeepRootPassword() bool {
	return e.Bosh.KeepRootPassword
}

func (e Env) GetRemoveDevTools() bool {
	return e.Bosh.RemoveDevTools
}

func (e Env) GetRemoveStaticLibraries() bool {
	return e.Bosh.RemoveStaticLibraries
}

func (e Env) GetAuthorizedKeys() []string {
	return e.Bosh.AuthorizedKeys
}

func (e Env) GetSwapSizeInBytes() *uint64 {
	if e.Bosh.SwapSizeInMB == nil {
		return nil
	}

	result := uint64(*e.Bosh.SwapSizeInMB * 1024 * 1024)
	return &result
}

func (e Env) GetParallel() *int {
	result := 5
	if e.Bosh.Parallel != nil {
		result = int(*e.Bosh.Parallel)
	}
	return &result
}

func (e Env) IsNATSMutualTLSEnabled() bool {
	return len(e.Bosh.Mbus.Cert.Certificate) > 0 && len(e.Bosh.Mbus.Cert.PrivateKey) > 0
}

type BoshEnv struct {
	Password              string      `json:"password"`
	KeepRootPassword      bool        `json:"keep_root_password"`
	RemoveDevTools        bool        `json:"remove_dev_tools"`
	RemoveStaticLibraries bool        `json:"remove_static_libraries"`
	AuthorizedKeys        []string    `json:"authorized_keys"`
	SwapSizeInMB          *uint64     `json:"swap_size"`
	Mbus                  MBus        `json:"mbus"`
	IPv6                  IPv6        `json:"ipv6"`
	Blobstores            []Blobstore `json:"blobstores"`
	NTP                   []string    `json:"ntp"`
	Parallel              *int        `json:"parallel"`
}

type MBus struct {
	Cert CertKeyPair `json:"cert"`
	URLs []string    `json:"urls"`
}

type CertKeyPair struct {
	CA          string `json:"ca"`
	PrivateKey  string `json:"private_key"`
	Certificate string `json:"certificate"`
}

type IPv6 struct {
	Enable bool `json:"enable"`
}

type DNSRecords struct {
	Version uint64      `json:"Version"`
	Records [][2]string `json:"records"`
}

type NetworkType string

const (
	NetworkTypeDynamic NetworkType = "dynamic"
	NetworkTypeVIP     NetworkType = "vip"
)

type Route struct {
	Destination string
	Gateway     string
	Netmask     string
}

type Routes []Route

type Network struct {
	Type NetworkType `json:"type"`

	IP       string `json:"ip"`
	Netmask  string `json:"netmask"`
	Gateway  string `json:"gateway"`
	Resolved bool   `json:"resolved"` // was resolved via DHCP
	UseDHCP  bool   `json:"use_dhcp"`

	Default []string `json:"default"`
	DNS     []string `json:"dns"`

	Mac string `json:"mac"`

<<<<<<< HEAD
	Preconfigured bool `json:"preconfigured"`

	Alias string `json:"alias,omitempty"`
=======
	Preconfigured bool   `json:"preconfigured"`
	Routes        Routes `json:"routes,omitempty"`
>>>>>>> b6115d4e
}

type Networks map[string]Network

func (n Network) IsDefaultFor(category string) bool {
	return stringArrayContains(n.Default, category)
}

func (n Networks) NetworkForMac(mac string) (Network, bool) {
	for i := range n {
		if n[i].Mac == mac {
			return n[i], true
		}
	}

	return Network{}, false
}

func (n Networks) DefaultNetworkFor(category string) (Network, bool) {
	if len(n) == 1 {
		for _, net := range n {
			return net, true
		}
	}

	for _, net := range n {
		if net.IsDefaultFor(category) {
			return net, true
		}
	}

	return Network{}, false
}

func stringArrayContains(stringArray []string, str string) bool {
	for _, s := range stringArray {
		if s == str {
			return true
		}
	}
	return false
}

func (n Networks) DefaultIP() (ip string, found bool) {
	for _, networkSettings := range n {
		if ip == "" {
			ip = networkSettings.IP
		}
		if len(networkSettings.Default) > 0 {
			ip = networkSettings.IP
		}
	}

	if ip != "" {
		found = true
	}
	return
}

func (n Networks) IPs() (ips []string) {
	for _, net := range n {
		if net.IP != "" {
			ips = append(ips, net.IP)
		}
	}
	return
}

func (n Networks) HasInterfaceAlias() bool {
	for _, network := range n {
		if network.IsVIP() {
			// Skip VIP networks since we do not configure interfaces for them
			continue
		}

		if network.Alias != "" {
			return true
		}
	}

	return false
}

func (n Networks) IsPreconfigured() bool {
	for _, network := range n {
		if network.IsVIP() {
			// Skip VIP networks since we do not configure interfaces for them
			continue
		}

		if !network.Preconfigured {
			return false
		}
	}

	return true
}

func (n Network) String() string {
	return fmt.Sprintf(
		"type: '%s', ip: '%s', netmask: '%s', gateway: '%s', mac: '%s', resolved: '%t', preconfigured: '%t', use_dhcp: '%t'",
		n.Type, n.IP, n.Netmask, n.Gateway, n.Mac, n.Resolved, n.Preconfigured, n.UseDHCP,
	)
}

func (n Network) IsDHCP() bool {
	if n.IsVIP() {
		return false
	}

	if n.isDynamic() {
		return true
	}

	if n.UseDHCP {
		return true
	}

	// If manual network does not have IP and Netmask it cannot be statically
	// configured. We want to keep track how originally the network was resolved.
	// Otherwise it will be considered as static on subsequent checks.
	isStatic := (n.IP != "" && n.Netmask != "")
	return n.Resolved || !isStatic
}

func (n Network) isDynamic() bool {
	return n.Type == NetworkTypeDynamic
}

func (n Network) IsVIP() bool {
	return n.Type == NetworkTypeVIP
}

//{
//	"agent_id": "bm-xxxxxxxx",
//	"blobstore": {
//		"options": {
//			"blobstore_path": "/var/vcap/micro_bosh/data/cache"
//		},
//		"provider": "local"
//	},
//	"disks": {
//		"ephemeral": "/dev/sdb",
//		"persistent": {
//			"vol-xxxxxx": "/dev/sdf"
//		},
//		"system": "/dev/sda1"
//	},
//	"env": {
//		"bosh": {
//			"password": null
//			"mbus": {
//				"url": "nats://localhost:ddd",
//				"ca": "....."
//			}
//      },
//      "persistent_disk_fs": "xfs"
//	},
//  "trusted_certs": "very\nlong\nmultiline\nstring"
//	"mbus": "https://vcap:b00tstrap@0.0.0.0:6868",
//	"networks": {
//		"bosh": {
//			"cloud_properties": {
//				"subnet": "subnet-xxxxxx"
//			},
//			"default": [
//				"dns",
//				"gateway"
//			],
//			"dns": [
//				"xx.xx.xx.xx"
//			],
//			"gateway": null,
//			"ip": "xx.xx.xx.xx",
//			"netmask": null,
//			"type": "manual"
//		},
//		"vip": {
//			"cloud_properties": {},
//			"ip": "xx.xx.xx.xx",
//			"type": "vip"
//		}
//	},
//	"ntp": [
//		"0.north-america.pool.ntp.org",
//		"1.north-america.pool.ntp.org",
//		"2.north-america.pool.ntp.org",
//		"3.north-america.pool.ntp.org"
//	],
//	"vm": {
//		"name": "vm-xxxxxxxx"
//	}
//}<|MERGE_RESOLUTION|>--- conflicted
+++ resolved
@@ -319,14 +319,10 @@
 
 	Mac string `json:"mac"`
 
-<<<<<<< HEAD
-	Preconfigured bool `json:"preconfigured"`
-
-	Alias string `json:"alias,omitempty"`
-=======
 	Preconfigured bool   `json:"preconfigured"`
 	Routes        Routes `json:"routes,omitempty"`
->>>>>>> b6115d4e
+
+	Alias string `json:"alias,omitempty"`
 }
 
 type Networks map[string]Network
